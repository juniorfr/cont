<<<<<<< HEAD
# This is the script, that gonna generate learn-cont/00-learn-cont.md file.
# Run it if you rename/add/delete files to the learn-cont folder

import os

from typing import List

DIR = "learn-cont"
MAIN_FILE = "00-learn-cont.md"
PREFIX = """# Learn cont
This is the place to learn cont programming language.

# Table of contents
"""

articles: List[str] = os.listdir(DIR)
articles.remove(MAIN_FILE)
articles.sort()

table_of_contents = ""

for article in articles:
    prefix_index = article.find("-")
    if prefix_index == -1:  # there is no dash in the file name
        print(
            "Every file in the learn-cont directory must be of such format: 01-quick-start.md"
        )
        exit(1)

    suffix_index = article.find(".")
    if suffix_index == -1:  # there is no dot in the file name
        print(
            "Every file in the learn-cont directory must be of such format: 01-quick-start.md"
        )
        exit(1)

    words = article[prefix_index + 1 : suffix_index].split("-")
    name = " ".join([word.capitalize() for word in words])

    table_of_contents += (
        f"* [{name}](https://github.com/farkon00/cont/blob/master/{DIR}/{article})\n"
    )

with open(f"{DIR}/{MAIN_FILE}", "w") as f:
=======
# This is the script, that gonna generate learn-cont/00-learn-cont.md file.
# Run it if you rename/add/delete files to the learn-cont folder

import os

from typing import List

DIR = "learn-cont"
MAIN_FILE = "00-learn-cont.md"
PREFIX = \
"""# Learn cont
This is the place to learn cont programming language. Also you could go look at some example code in `tests`, `examples` or
`std` folders.

Don't be afraid of asking questions in issues or dming me on discord. I am farkon00#0500. 

# Table of contents
"""

articles: List[str] = os.listdir(DIR)
articles.remove(MAIN_FILE)
articles.sort()

table_of_contents = ""

for article in articles:
    prefix_index = article.find("-")
    if prefix_index == -1: # there is no dash in the file name
        print("Every file in the learn-cont directory must be of such format: 01-quick-start.md")
        exit(1)

    suffix_index = article.find(".")
    if suffix_index == -1: # there is no dot in the file name
        print("Every file in the learn-cont directory must be of such format: 01-quick-start.md")
        exit(1)
    
    words = article[prefix_index + 1:suffix_index].split("-")
    name = " ".join([word.capitalize() for word in words])

    table_of_contents += f"* [{name}](https://github.com/farkon00/cont/blob/master/{DIR}/{article})\n"

with open(f"{DIR}/{MAIN_FILE}", "w") as f:
>>>>>>> 10143059
    f.write(PREFIX + table_of_contents)<|MERGE_RESOLUTION|>--- conflicted
+++ resolved
@@ -1,4 +1,3 @@
-<<<<<<< HEAD
 # This is the script, that gonna generate learn-cont/00-learn-cont.md file.
 # Run it if you rename/add/delete files to the learn-cont folder
 
@@ -8,8 +7,12 @@
 
 DIR = "learn-cont"
 MAIN_FILE = "00-learn-cont.md"
-PREFIX = """# Learn cont
-This is the place to learn cont programming language.
+PREFIX = \
+"""# Learn cont
+This is the place to learn cont programming language. Also you could go look at some example code in `tests`, `examples` or
+`std` folders.
+
+Don't be afraid of asking questions in issues or dming me on discord. I am farkon00#0500. 
 
 # Table of contents
 """
@@ -43,48 +46,4 @@
     )
 
 with open(f"{DIR}/{MAIN_FILE}", "w") as f:
-=======
-# This is the script, that gonna generate learn-cont/00-learn-cont.md file.
-# Run it if you rename/add/delete files to the learn-cont folder
-
-import os
-
-from typing import List
-
-DIR = "learn-cont"
-MAIN_FILE = "00-learn-cont.md"
-PREFIX = \
-"""# Learn cont
-This is the place to learn cont programming language. Also you could go look at some example code in `tests`, `examples` or
-`std` folders.
-
-Don't be afraid of asking questions in issues or dming me on discord. I am farkon00#0500. 
-
-# Table of contents
-"""
-
-articles: List[str] = os.listdir(DIR)
-articles.remove(MAIN_FILE)
-articles.sort()
-
-table_of_contents = ""
-
-for article in articles:
-    prefix_index = article.find("-")
-    if prefix_index == -1: # there is no dash in the file name
-        print("Every file in the learn-cont directory must be of such format: 01-quick-start.md")
-        exit(1)
-
-    suffix_index = article.find(".")
-    if suffix_index == -1: # there is no dot in the file name
-        print("Every file in the learn-cont directory must be of such format: 01-quick-start.md")
-        exit(1)
-    
-    words = article[prefix_index + 1:suffix_index].split("-")
-    name = " ".join([word.capitalize() for word in words])
-
-    table_of_contents += f"* [{name}](https://github.com/farkon00/cont/blob/master/{DIR}/{article})\n"
-
-with open(f"{DIR}/{MAIN_FILE}", "w") as f:
->>>>>>> 10143059
     f.write(PREFIX + table_of_contents)