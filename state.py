--- conflicted
+++ resolved
@@ -1,273 +1,264 @@
-import sys
-
-from dataclasses import dataclass
-from typing import List, Tuple, Dict, Set, Optional, Any, Generator
-from enum import Enum, auto
-from functools import reduce
-
-from parsing.op import Op
-
-
-class InternalAssertionError(Exception):
-    """
-    Error used in case there is assertion needed in cont
-    """
-    pass
-
-def cont_assert(condition: bool, message: str):
-    if not condition:
-        raise InternalAssertionError(message)
-
-
-class BlockType(Enum):
-    IF = auto()
-    ELSE = auto()
-    WHILE = auto()
-    FOR = auto()
-    PROC = auto()
-    BIND = auto()
-
-
-@dataclass
-class Block:
-    type: BlockType
-    start: int
-    end: int = -1
-    stack_effect: Optional[Tuple[int, int]] = None
-
-@dataclass
-class Memory:
-    name: str
-    offset: int
-
-    global_offset = 0
-
-    @staticmethod
-    def new_memory(name: str, size: int) -> "Memory":
-        if State.current_proc is None:
-            mem = Memory(name, Memory.global_offset)
-            Memory.global_offset += size + (8 - size % 8 if size % 8 != 0 else 0)
-            State.memories[name] = mem
-        else:
-            mem = Memory(name, State.current_proc.memory_size)
-            State.current_proc.memory_size += size + (
-                8 - size % 8 if size % 8 != 0 else 0
-            )
-            State.current_proc.memories[name] = mem
-        return mem
-
-
-class Proc:
-    def __init__(
-        self, name: str, ip: int, in_stack: List["Type"],
-        out_stack: List["Type"], block: Block, is_named: bool, owner=None,
-    ):
-<<<<<<< HEAD
-        self.name = name
-        self.ip = ip
-        self.in_stack = in_stack + ([owner] if owner is not None else [])
-        self.out_stack = out_stack
-=======
-
-        self.name: str = name
-        self.ip: int = ip
-        self.owner: "Struct" = None if owner is None else owner.typ
-        self.in_stack: List[object] = in_stack + ([owner] if owner is not None else [])
-        self.out_stack: List[object] = out_stack
->>>>>>> 5f4c6ec1
-        self.block: Block = block
-        
-        self.is_named: bool = is_named
-        self.is_imported: bool = False
-        self.is_exported: bool = False
-
-        self.memories: Dict[str, Memory] = {}
-        self.memory_size: int = 0
-        self.variables: Dict[str, "Type"] = {}  # type: ignore
-
-        self.used_procs: Set[Proc] = set()
-
-        if owner is not None:
-            owner.typ.add_method(self)
-
-<<<<<<< HEAD
-    @classmethod
-    def create_imported(cls, name: str, in_stack: List["Type"], out_stack: List["Type"]) -> "Proc":
-        self = cls.__new__(cls)
-
-        self.name = name
-        self.ip = State.get_new_ip(None)
-        self.in_stack = in_stack
-        self.out_stack = out_stack
-        self.block: Block = None
-        
-        self.is_exported: bool = False
-        self.is_named: bool = False
-        self.is_imported: bool = True
-
-        self.memories: Dict[str, Memory] = {}
-        self.memory_size: int = 0
-        self.variables: Dict[str, "Type"] = {}  # type: ignore
-
-        self.used_procs: Set[Proc] = set()
-
-        return self
-=======
-    def __str__(self) -> str:
-        return f"Proc({self.name}, {None if self.owner is None else self.owner.name})"
->>>>>>> 5f4c6ec1
-
-    def __hash__(self) -> int:
-        return id(self)
-
-
-class StateSaver:
-    def __init__(self):
-        self.block_stack = State.block_stack
-        self.tokens = State.tokens
-        self.tokens_queue = State.tokens_queue
-        self.loc = State.loc
-
-    def load(self):
-        State.block_stack = self.block_stack
-        State.tokens = self.tokens
-        State.tokens_queue = self.tokens_queue
-        State.loc = self.loc
-
-
-class State:
-    config: Any = None
-
-    block_stack: List[Block] = []
-    route_stack: List[Tuple[str, List["Type"]]] = []  # type: ignore
-    bind_stack: list = []
-    do_stack: List[List[Op]] = []
-    bind_stack_size: int = 0
-    compile_ifs_opened: int = 0
-    false_compile_ifs: int = 0
-
-    memories: Dict[str, Memory] = {}
-    variables: Dict[str, "Type"] = {}  # type: ignore
-    procs: Dict[str, Proc] = {}
-    imported_procs: List[Tuple[str, str]] = []
-    referenced_procs: Set[Proc] = set() # The procedures, which were used for proc pointers
-    structures: Dict[str, "Struct"] = {}  # type: ignore
-    constants: Dict[str, int] = {}
-    enums: Dict[str, List[str]] = {}
-    var_type_scopes: List[Dict[str, "VarType"]] = []  # type: ignore
-
-    used_procs: Set[Proc] = set()
-    included_files: List[str] = []
-    runtimed_types_set: Set["Type"] = set()  # type: ignore
-    runtimed_types_list: List["Type"] = []  # type: ignore
-    curr_type_id: int = 3
-
-    string_data: List[bytes] = []
-    locs_to_include: List[str] = []
-
-    tokens: Generator = (i for i in ())  # type: ignore
-    tokens_queue: List[Tuple[str, str]] = []
-    ops_by_ips: List[Op] = []
-
-    is_unpack = False
-    is_init = False
-    is_static = False
-    is_named = False
-
-    owner: Optional["Struct"] = None  # type: ignore
-
-    loc: str = ""
-    filename: str = ""
-
-    current_ip: int = -1
-    current_proc: Optional[Proc] = None
-
-    dir: str = ""
-
-    UNAVAILABLE_NAMES: List[str] = [
-        "if", "else", "end", "while", "proc", "bind", 
-        *["syscall" + str(i) for i in range(7)], 
-        "+", "-", "*", "div", "dup", "drop", "swap", "rot",
-        "<", ">", "<=", ">=", "==", "!=", "!", "!8", "@", 
-        "@8"
-    ]
-
-    DUNDER_METHODS: List[str] = [
-        "__add__", "__sub__", "__mul__", "__gt__", "__lt__", "__ge__", "__le__", "__eq__", "__ne__"
-    ]
-    NOT_SAME_TYPE_DUNDER_METHODS: List[str] = ["__index__", "__index_ptr__"]
-
-    TYPE_STRUCTS: List[str] = ["Type", "PtrType", "ArrayType", "AddrType", "Struct"]
-    TYPE_IDS: Dict[str, int] = {
-        "int" : 0,
-        "ptr" : 1,
-        "array" : 2,
-        "addr" : 3,
-    }
-
-    def var_types() -> Dict[str, "VarType"]:  # type: ignore
-        if State.var_type_scopes:
-            return reduce(lambda a, b: {**a, **b}, State.var_type_scopes)
-        return {}
-
-    @staticmethod
-    def get_new_ip(op: Op):
-        State.current_ip += 1
-        State.ops_by_ips.append(op)
-        return State.current_ip
-
-    @staticmethod
-    def check_name(token: Tuple[str, str], error="procedure"):
-        if token[0] in [*State.procs, *State.memories, 
-            *State.constants, *State.structures, *State.enums]:
-            State.loc = token[1]
-            State.throw_error(f'name for {error} "{token[0]}" is already taken')
-        if token[0] in State.UNAVAILABLE_NAMES:
-            State.loc = token[1]
-            State.throw_error(f'name for {error} "{token[0]}" is unavailable')
-
-    @staticmethod
-    def get_proc_by_block(block: Block):
-        proc_op = State.ops_by_ips[block.start]
-        return proc_op.operand
-
-    @staticmethod
-    def throw_error(error: str, do_exit: bool = True):
-        sys.stderr.write(f"\033[1;31mError {State.loc}:\033[0m {error}\n")
-        if do_exit:
-            exit(1)
-
-    @staticmethod
-    def add_proc_use(proc):
-        if State.current_proc is None:
-            State.used_procs.add(proc)
-        else:
-            State.current_proc.used_procs.add(proc)
-
-    @staticmethod
-    def compute_used_procs():
-        orig = State.used_procs.copy()
-        State.used_procs = set()
-        for i in orig:
-            State.used_procs.add(i)
-            State._compute_used_procs(i)
-
-    @staticmethod
-    def _compute_used_procs(proc: Proc):
-        for i in proc.used_procs:
-            if i in State.used_procs:
-                continue
-            State.used_procs.add(i)
-            State._compute_used_procs(i)
-
-    @staticmethod
-    def is_hex(token: str) -> bool:
-        return all(i.lower() in "abcdef1234567890" for i in token)
-
-    @staticmethod
-    def is_bin(token: str) -> bool:
-        return all(i.lower() in "01" for i in token)
-
-    @staticmethod
-    def is_oct(token: str) -> bool:
-        return all(i.lower() in "01234567" for i in token)
+import sys
+
+from dataclasses import dataclass
+from typing import List, Tuple, Dict, Set, Optional, Any, Generator
+from enum import Enum, auto
+from functools import reduce
+
+from parsing.op import Op
+
+
+class InternalAssertionError(Exception):
+    """
+    Error used in case there is assertion needed in cont
+    """
+    pass
+
+def cont_assert(condition: bool, message: str):
+    if not condition:
+        raise InternalAssertionError(message)
+
+
+class BlockType(Enum):
+    IF = auto()
+    ELSE = auto()
+    WHILE = auto()
+    FOR = auto()
+    PROC = auto()
+    BIND = auto()
+
+
+@dataclass
+class Block:
+    type: BlockType
+    start: int
+    end: int = -1
+    stack_effect: Optional[Tuple[int, int]] = None
+
+@dataclass
+class Memory:
+    name: str
+    offset: int
+
+    global_offset = 0
+
+    @staticmethod
+    def new_memory(name: str, size: int) -> "Memory":
+        if State.current_proc is None:
+            mem = Memory(name, Memory.global_offset)
+            Memory.global_offset += size + (8 - size % 8 if size % 8 != 0 else 0)
+            State.memories[name] = mem
+        else:
+            mem = Memory(name, State.current_proc.memory_size)
+            State.current_proc.memory_size += size + (
+                8 - size % 8 if size % 8 != 0 else 0
+            )
+            State.current_proc.memories[name] = mem
+        return mem
+
+
+class Proc:
+    def __init__(
+        self, name: str, ip: int, in_stack: List["Type"],
+        out_stack: List["Type"], block: Block, is_named: bool, owner=None,
+    ):
+
+        self.name: str = name
+        self.ip: int = ip
+        self.owner: "Struct" = None if owner is None else owner.typ
+        self.in_stack: List[object] = in_stack + ([owner] if owner is not None else [])
+        self.out_stack: List[object] = out_stack
+        self.block: Block = block
+        
+        self.is_named: bool = is_named
+        self.is_imported: bool = False
+        self.is_exported: bool = False
+
+        self.memories: Dict[str, Memory] = {}
+        self.memory_size: int = 0
+        self.variables: Dict[str, "Type"] = {}  # type: ignore
+
+        self.used_procs: Set[Proc] = set()
+
+        if owner is not None:
+            owner.typ.add_method(self)
+
+    @classmethod
+    def create_imported(cls, name: str, in_stack: List["Type"], out_stack: List["Type"]) -> "Proc":
+        self = cls.__new__(cls)
+
+        self.name = name
+        self.ip = State.get_new_ip(None)
+        self.in_stack = in_stack
+        self.out_stack = out_stack
+        self.block: Block = None
+        
+        self.is_exported: bool = False
+        self.is_named: bool = False
+        self.is_imported: bool = True
+
+        self.memories: Dict[str, Memory] = {}
+        self.memory_size: int = 0
+        self.variables: Dict[str, "Type"] = {}  # type: ignore
+
+        self.used_procs: Set[Proc] = set()
+
+        return self
+    
+    def __str__(self) -> str:
+        return f"Proc({self.name}, {None if self.owner is None else self.owner.name})"
+
+    def __hash__(self) -> int:
+        return id(self)
+
+
+class StateSaver:
+    def __init__(self):
+        self.block_stack = State.block_stack
+        self.tokens = State.tokens
+        self.tokens_queue = State.tokens_queue
+        self.loc = State.loc
+
+    def load(self):
+        State.block_stack = self.block_stack
+        State.tokens = self.tokens
+        State.tokens_queue = self.tokens_queue
+        State.loc = self.loc
+
+
+class State:
+    config: Any = None
+
+    block_stack: List[Block] = []
+    route_stack: List[Tuple[str, List["Type"]]] = []  # type: ignore
+    bind_stack: list = []
+    do_stack: List[List[Op]] = []
+    bind_stack_size: int = 0
+    compile_ifs_opened: int = 0
+    false_compile_ifs: int = 0
+
+    memories: Dict[str, Memory] = {}
+    variables: Dict[str, "Type"] = {}  # type: ignore
+    procs: Dict[str, Proc] = {}
+    imported_procs: List[Tuple[str, str]] = []
+    referenced_procs: Set[Proc] = set() # The procedures, which were used for proc pointers
+    structures: Dict[str, "Struct"] = {}  # type: ignore
+    constants: Dict[str, int] = {}
+    enums: Dict[str, List[str]] = {}
+    var_type_scopes: List[Dict[str, "VarType"]] = []  # type: ignore
+
+    used_procs: Set[Proc] = set()
+    included_files: List[str] = []
+    runtimed_types_set: Set["Type"] = set()  # type: ignore
+    runtimed_types_list: List["Type"] = []  # type: ignore
+    curr_type_id: int = 3
+
+    string_data: List[bytes] = []
+    locs_to_include: List[str] = []
+
+    tokens: Generator = (i for i in ())  # type: ignore
+    tokens_queue: List[Tuple[str, str]] = []
+    ops_by_ips: List[Op] = []
+
+    is_unpack = False
+    is_init = False
+    is_static = False
+    is_named = False
+
+    owner: Optional["Struct"] = None  # type: ignore
+
+    loc: str = ""
+    filename: str = ""
+
+    current_ip: int = -1
+    current_proc: Optional[Proc] = None
+
+    dir: str = ""
+
+    UNAVAILABLE_NAMES: List[str] = [
+        "if", "else", "end", "while", "proc", "bind", 
+        *["syscall" + str(i) for i in range(7)], 
+        "+", "-", "*", "div", "dup", "drop", "swap", "rot",
+        "<", ">", "<=", ">=", "==", "!=", "!", "!8", "@", 
+        "@8"
+    ]
+
+    DUNDER_METHODS: List[str] = [
+        "__add__", "__sub__", "__mul__", "__gt__", "__lt__", "__ge__", "__le__", "__eq__", "__ne__"
+    ]
+    NOT_SAME_TYPE_DUNDER_METHODS: List[str] = ["__index__", "__index_ptr__"]
+
+    TYPE_STRUCTS: List[str] = ["Type", "PtrType", "ArrayType", "AddrType", "Struct"]
+    TYPE_IDS: Dict[str, int] = {
+        "int" : 0,
+        "ptr" : 1,
+        "array" : 2,
+        "addr" : 3,
+    }
+
+    def var_types() -> Dict[str, "VarType"]:  # type: ignore
+        if State.var_type_scopes:
+            return reduce(lambda a, b: {**a, **b}, State.var_type_scopes)
+        return {}
+
+    @staticmethod
+    def get_new_ip(op: Op):
+        State.current_ip += 1
+        State.ops_by_ips.append(op)
+        return State.current_ip
+
+    @staticmethod
+    def check_name(token: Tuple[str, str], error="procedure"):
+        if token[0] in [*State.procs, *State.memories, 
+            *State.constants, *State.structures, *State.enums]:
+            State.loc = token[1]
+            State.throw_error(f'name for {error} "{token[0]}" is already taken')
+        if token[0] in State.UNAVAILABLE_NAMES:
+            State.loc = token[1]
+            State.throw_error(f'name for {error} "{token[0]}" is unavailable')
+
+    @staticmethod
+    def get_proc_by_block(block: Block):
+        proc_op = State.ops_by_ips[block.start]
+        return proc_op.operand
+
+    @staticmethod
+    def throw_error(error: str, do_exit: bool = True):
+        sys.stderr.write(f"\033[1;31mError {State.loc}:\033[0m {error}\n")
+        if do_exit:
+            exit(1)
+
+    @staticmethod
+    def add_proc_use(proc):
+        if State.current_proc is None:
+            State.used_procs.add(proc)
+        else:
+            State.current_proc.used_procs.add(proc)
+
+    @staticmethod
+    def compute_used_procs():
+        orig = State.used_procs.copy()
+        State.used_procs = set()
+        for i in orig:
+            State.used_procs.add(i)
+            State._compute_used_procs(i)
+
+    @staticmethod
+    def _compute_used_procs(proc: Proc):
+        for i in proc.used_procs:
+            if i in State.used_procs:
+                continue
+            State.used_procs.add(i)
+            State._compute_used_procs(i)
+
+    @staticmethod
+    def is_hex(token: str) -> bool:
+        return all(i.lower() in "abcdef1234567890" for i in token)
+
+    @staticmethod
+    def is_bin(token: str) -> bool:
+        return all(i.lower() in "01" for i in token)
+
+    @staticmethod
+    def is_oct(token: str) -> bool:
+        return all(i.lower() in "01234567" for i in token)